#include <string.h>
#include <stdlib.h>
#include <math.h>

#include "rh.h"
#include "atom.h"
#include "atmos.h"
#include "geometry.h"
#include "spectrum.h"
#include "background.h"
#include "statistics.h"
#include "error.h"
#include "inputs.h"
#include "parallel.h"
#include "io.h"

#define WORKTAG 1
#define DIETAG 2

#ifndef REV_ID
#define REV_ID "UNKNOWN"
#endif

/* --- Function prototypes --                          -------------- */
void overlord(void);
void drone(void);
<<<<<<< HEAD
void ReadEmisTab(Atmosphere *atmos, Spectrum *spectrum, Geometry *geometry);
=======
// void ReadEmisTab(Atmosphere *atmos, Spectrum *spectrum, Geometry *geometry);
>>>>>>> d32c9e26


/* --- Global variables --                             -------------- */
enum Topology topology = ONE_D_PLANE;
Atmosphere atmos;
Geometry geometry;
Spectrum spectrum;
ProgramStats stats;
InputData input;
Input_Atmos_file infile;
CommandLine commandline;
char messageStr[MAX_MESSAGE_LENGTH];
BackgroundData bgdat;
MPI_data  mpi;
IO_data   io;
IO_buffer iobuf;
const float FILLVALUE = FILL;  /* Default fill value for HDF5 */

/* ------- begin -------------------------- rhf1d.c ----------------- */

int main(int argc, char *argv[])
{
  bool_t run_ray = FALSE, writej = FALSE;

  /* --- Set up MPI ----------------------             -------------- */
  initParallel(&argc, &argv, run_ray=FALSE);
  memset(&spectrum,0,sizeof(spectrum));
  
  mpi.size -= 1;  /* Remove overlord from count, as it is not doing work */
  setOptions(argc, argv);
  getCPU(0, TIME_START, NULL);
  SetFPEtraps();
  /* Direct log stream into MPI log files */
  mpi.main_logfile     = commandline.logfile;
  commandline.logfile  = mpi.logfile;
  if (mpi.size == 0) {
    sprintf(messageStr,
            "Must run rh15d_ray_pool with more than one process. Aborting.");
    Error(ERROR_LEVEL_2, argv[0], messageStr);
  }
  strcpy(mpi.rev_id, REV_ID); /* save revision */
  /* --- Read input data and initialize --             -------------- */
  readInput(NULL);
  if (input.p15d_rerun) readSavedKeywords();
  spectrum.updateJ = TRUE;
  getCPU(1, TIME_START, NULL);
  init_atmos(&atmos, &geometry, &infile);
  /* Find out the work load for each process, put only one task for pool */
  distribute_jobs();
  /* Saved input overrides any current options */
  if (input.p15d_rerun) {
      readSavedInput();
  } else {
      readRayInput();
  }
  mpi.Ntasks = 1;
  atmos.moving = TRUE;  /* To prevent moving change from column [0, 0] */
  /* Read first atmosphere column just to get dimensions */
  readAtmos(0, 0, &atmos, &geometry, &infile);
  if (atmos.Stokes) Bproject();
  readAtomicModels();
  readMolecularModels();
  SortLambda();
  checkValuesRayInput();
  initParallelIO(run_ray=FALSE, writej=FALSE);
  /*//////////////////////
  ////////////////////////
  //////////////////////*/
  if (mpi.rank == 0) {

    overlord();

  } else {

    drone();

  }
  /*//////////////////////
  ////////////////////////
  //////////////////////*/
  /* writeOutput(writej=FALSE); */
  closeParallelIO(run_ray=FALSE, writej=FALSE);
  /* Frees from memory stuff used for job control */
  finish_jobs();
  sprintf(messageStr, "*** Job ending. Total %ld 1-D columns: %ld converged, "
          " %ld did not converge, %ld crashed.\n%s", mpi.total_tasks, mpi.nconv,
          mpi.nnoconv, mpi.ncrash, "*** RH finished gracefully.\n");
  if (mpi.rank == 0) fprintf(mpi.main_logfile, "%s", messageStr);
  Error(MESSAGE,"main",messageStr);
  printTotalCPU();
  MPI_Finalize();
  return 0;
}
/* ------- end ---------------------------- rhf1d.c ----------------- */


/* ------- start ---------------------------- overlord.c ------------ */
void overlord(void) {
  MPI_Status status;
  int result;
  long rank, current_task=0;

  if (mpi.total_tasks == 1) {
      /* Send task to first process */
      MPI_Sendrecv(&current_task, 1, MPI_LONG, 1, WORKTAG,
		   &result, 1, MPI_INT, 1, MPI_ANY_TAG,
		   MPI_COMM_WORLD, &status);
      /* Tell all the drones to exit by sending an empty message with the DIETAG. */
     for (rank = 1; rank <= mpi.size; ++rank) {
       MPI_Ssend(0, 0, MPI_INT, rank, DIETAG, MPI_COMM_WORLD);
     }
  } else {
    /* Seed the drones; send one unit of work to each drone. */
    for (rank = 1; rank <= mpi.size; ++rank) {
      if (rank > mpi.total_tasks)
	break;

      /* Send it to each rank */
      MPI_Ssend(&current_task, 1, MPI_LONG, rank, WORKTAG, MPI_COMM_WORLD);
      ++current_task;
    }

    /* Loop over getting new work requests until there is no more work to be done */
    while (current_task < mpi.total_tasks) {
      /* Receive results from a drone */
      MPI_Recv(&result, 1, MPI_INT, MPI_ANY_SOURCE, MPI_ANY_TAG,
	       MPI_COMM_WORLD, &status);
      /* Send the drone a new work unit */
      MPI_Ssend(&current_task, 1, MPI_LONG, status.MPI_SOURCE, WORKTAG,
	        MPI_COMM_WORLD);
      /* Get the next unit of work to be done */
      ++current_task;
    }

    /* There's no more work to be done, so receive all the outstanding results
       from the drones. */
    for (rank = 1; rank <= mpi.size; ++rank) {
      if (rank > mpi.total_tasks)
	break;
      MPI_Recv(&result, 1, MPI_INT, MPI_ANY_SOURCE,
	       MPI_ANY_TAG, MPI_COMM_WORLD, &status);
    }

    /* Tell all the drones to exit by sending an empty message with the DIETAG. */
    for (rank = 1; rank <= mpi.size; ++rank) {
      MPI_Ssend(0, 0, MPI_INT, rank, DIETAG, MPI_COMM_WORLD);
    }
  }
}
/* ------- end   ---------------------------- overlord.c ------------ */

/* ------- start ---------------------------- drone.c --------------- */
void drone(void) {
    MPI_Status status;
    bool_t write_analyze_output, equilibria_only;
    int niter, result=1;
    long task=1;

    mpi.isfirst = TRUE;
    /* Main loop over tasks */
    while (1) {
        if (mpi.stop) mpi.stop = FALSE;
        /* Receive a message from the overlord */
        MPI_Recv(&mpi.task, 1, MPI_LONG, 0, MPI_ANY_TAG,
                 MPI_COMM_WORLD, &status);
        /* Check the tag of the received message. */
        if (status.MPI_TAG == DIETAG) return;

        ++task;

        /* Do the work */
        /* Indices of x and y */
        mpi.ix = mpi.taskmap[mpi.task][0];
        mpi.iy = mpi.taskmap[mpi.task][1];
        /* To use only first element of Ntasks arrays, set mpi.task to zero */
        mpi.task = 0;
        /* Printout some info */
        sprintf(messageStr,
                "Process %4d: --- START task %3ld, (xi,yi) = (%3d,%3d)\n",
                mpi.rank, task-1, mpi.xnum[mpi.ix], mpi.ynum[mpi.iy]);
        fprintf(mpi.main_logfile, "%s", messageStr);
        Error(MESSAGE, "main", messageStr);

        /* Read atmosphere column */
        readAtmos(mpi.xnum[mpi.ix],mpi.ynum[mpi.iy], &atmos, &geometry,
                  &infile);
        /* Update quantities that depend on atmosphere and initialise others */
        UpdateAtmosDep();

        /* --- Read the emissivity table and compute the irradiating spectrum --- */
        /* --- Added by Graham Kerr                                           --- */
<<<<<<< HEAD
        if (geometry.vboundary[TOP] == 4) {
            ReadEmisTab(&atmos, &spectrum, &geometry);
           }
=======
        // if (geometry.vboundary[TOP] == 4) {
        //     ReadEmisTab(&atmos, &spectrum, &geometry);
        //    }
>>>>>>> d32c9e26

        /* --- Calculate background opacities --             ------------- */
        Background_p(write_analyze_output=TRUE, equilibria_only=FALSE);
        getProfiles();
        initSolution_p();
        initScatter();
        mpi.isfirst = FALSE; /* Put down here because initSolution_p uses it */
        getCPU(1, TIME_POLL, "Total Initialize");
        /* --- Solve radiative transfer for active ingredients -- --------- */
        Iterate_p(input.NmaxIter, input.iterLimit);
        /* Treat odd cases as a crash */
        if (isnan(mpi.dpopsmax[mpi.task]) || isinf(mpi.dpopsmax[mpi.task]) ||
           (mpi.dpopsmax[mpi.task] < 0) || ((mpi.dpopsmax[mpi.task] == 0) &&
           (input.NmaxIter > 0))) mpi.stop = TRUE;
        /* In case of crash, write dummy data and proceed to next task */
        if (mpi.stop) {
          sprintf(messageStr,
                  "Process %4d: *** SKIP  task %3ld (crashed after %d "
                  "iterations)\n", mpi.rank, task-1, mpi.niter[mpi.task]);
          fprintf(mpi.main_logfile, "%s", messageStr);
          Error(MESSAGE, "main", messageStr);
          close_Background();  /* To avoid many open files */
          mpi.ncrash++;
          mpi.stop = FALSE;
          mpi.dpopsmax[mpi.task] = 0.0;
          mpi.convergence[mpi.task] = -1;
          /* Write MPI output and send result to overlord*/
          writeMPI_p(task);
          MPI_Send(&result, 1, MPI_INT, 0, 0, MPI_COMM_WORLD);
          continue;
        }
        /* Printout some info, finished iter */
        if (mpi.convergence[mpi.task]) {
            sprintf(messageStr,
                    "Process %4d: *** END   task %3ld iter, iterations = %3d,"
                    " CONVERGED\n", mpi.rank, task-1, mpi.niter[mpi.task]);
            mpi.nconv++;
        } else {
          sprintf(messageStr,
                  "Process %4d: *** END   task %3ld iter, iterations = %3d,"
                  " NO convergence\n", mpi.rank, task-1, mpi.niter[mpi.task]);
          mpi.nnoconv++;
        }
        fprintf(mpi.main_logfile, "%s", messageStr);
        Error(MESSAGE, "main", messageStr);
        /* Lambda iterate mean radiation field */
        adjustStokesMode();
        niter = 0;
        while (niter < input.NmaxScatter) {
            if (solveSpectrum(FALSE, FALSE) <= input.iterLimit) break;
            niter++;
        }
        if (mpi.convergence[mpi.task]) {
            /* Make sure aux written before ray redefined */
            writeAux_p();
            writeAtmos_p();
            /* Redefine geometry just for this ray */
            atmos.Nrays     = 1;
            geometry.Nrays  = 1;
            geometry.muz[0] = io.ray_muz;
            geometry.mux[0] = sqrt(1.0 - SQ(geometry.muz[0]));
            geometry.muy[0] = 0.0;
            geometry.wmu[0] = 1.0;
            spectrum.updateJ = FALSE;
            calculate_ray();
            writeRay();
            /* Put back previous values for geometry  */
            atmos.Nrays     = geometry.Nrays = geometry.save_Nrays;
            geometry.muz[0] = geometry.save_muz;
            geometry.mux[0] = geometry.save_mux;
            geometry.muy[0] = geometry.save_muy;
            geometry.wmu[0] = geometry.save_wmu;
            spectrum.updateJ = TRUE;
        }
        /* --- Write output MPI group, send result to overlord ---------- */
        writeMPI_p(task);
        MPI_Send(&result, 1, MPI_INT, 0, 0, MPI_COMM_WORLD);
    } /* End of main task loop */
}
/* ------- end   ---------------------------- drone.c ------------ */<|MERGE_RESOLUTION|>--- conflicted
+++ resolved
@@ -24,11 +24,7 @@
 /* --- Function prototypes --                          -------------- */
 void overlord(void);
 void drone(void);
-<<<<<<< HEAD
-void ReadEmisTab(Atmosphere *atmos, Spectrum *spectrum, Geometry *geometry);
-=======
 // void ReadEmisTab(Atmosphere *atmos, Spectrum *spectrum, Geometry *geometry);
->>>>>>> d32c9e26
 
 
 /* --- Global variables --                             -------------- */
@@ -220,15 +216,9 @@
 
         /* --- Read the emissivity table and compute the irradiating spectrum --- */
         /* --- Added by Graham Kerr                                           --- */
-<<<<<<< HEAD
-        if (geometry.vboundary[TOP] == 4) {
-            ReadEmisTab(&atmos, &spectrum, &geometry);
-           }
-=======
         // if (geometry.vboundary[TOP] == 4) {
         //     ReadEmisTab(&atmos, &spectrum, &geometry);
         //    }
->>>>>>> d32c9e26
 
         /* --- Calculate background opacities --             ------------- */
         Background_p(write_analyze_output=TRUE, equilibria_only=FALSE);
