/* ------- file: -------------------------- writeAux_p.c ---------

       Version:       rh2.0, 1.5-D plane-parallel
       Author:        Tiago Pereira (tiago.pereira@nasa.gov)
       --------------------------                      -----------RH-- */

/* --- Set of tools to deal with IO initialisation and closure ------- */

#include <math.h>
#include <stdio.h>
#include <stdlib.h>
#include <string.h>

#include "rh.h"
#include "atom.h"
#include "atmos.h"
#include "geometry.h"
#include "accelerate.h"
#include "constant.h"
#include "error.h"
#include "inputs.h"
#include "spectrum.h"
#include "parallel.h"
#include "io.h"


/* --- Function prototypes --                          -------------- */
void distribute_nH(void);
void  allocBufVars(bool_t writej);
void   freeBufVars(bool_t writej);

/* --- Global variables --                             -------------- */
extern Atmosphere atmos;
extern Geometry geometry;
extern Input_Atmos_file infile;
extern IO_data io;
extern IO_buffer iobuf;
extern InputData input;
extern CommandLine commandline;
extern char messageStr[];
extern MPI_data mpi;
extern Spectrum spectrum;

/* ------- begin --------------------------   initParallel.c --   --- */
void initParallel(int *argc, char **argv[], bool_t run_ray) {
  const char routineName[] = "initParallel";
  char   logfile[MAX_LINE_SIZE];

  /* Initialise MPI */
  MPI_Init(argc,argv);
  MPI_Comm_size(MPI_COMM_WORLD, &mpi.size);
  MPI_Comm_rank(MPI_COMM_WORLD, &mpi.rank);
  MPI_Get_processor_name(mpi.name, &mpi.namelen);

  mpi.comm = MPI_COMM_WORLD;
  mpi.info = MPI_INFO_NULL;

  /* Open log files */
  sprintf(logfile, (run_ray) ? RAY_MPILOG_TEMPLATE : MPILOG_TEMPLATE, mpi.rank);

  if ((mpi.logfile = fopen(logfile, "w")) == NULL) {
    sprintf(messageStr, "Process %d: Unable to open log file %s",
	    mpi.rank, logfile);
    Error(ERROR_LEVEL_2, routineName, messageStr);
  }
  /* _IOFBF for full buffering, _IOLBF for line buffering */
  setvbuf(mpi.logfile, NULL, _IOLBF, BUFSIZ_MPILOG);

  mpi.stop    = FALSE;
  mpi.nconv   = 0;
  mpi.nnoconv = 0;
  mpi.ncrash  = 0;

  return;
}
/* ------- end   --------------------------   initParallel.c --   --- */

/* ------- begin --------------------------   initParallelIO.c    --- */
void initParallelIO(bool_t run_ray, bool_t writej) {
  int    nact, i;
  Atom  *atom;

  //init_ncdf_aux();

  init_Background();
  if (!run_ray) {
    init_hdf5_indata();
  }

  /* Get file position of atom files (to re-read collisions) */
  io.atom_file_pos = (long *) malloc(atmos.Nactiveatom * sizeof(long));

  for (nact = 0; nact < atmos.Nactiveatom; nact++) {
    atom = atmos.activeatoms[nact];
    io.atom_file_pos[nact] = ftell(atom->fp_input);
  }

  /* Save StokesMode (before adjustStokesMode changes it...) */
  mpi.StokesMode_save = input.StokesMode;
  mpi.single_log      = FALSE;

  /* Allocate some mpi. arrays */
  mpi.niter       = (int *)    calloc(mpi.Ntasks , sizeof(int));
  mpi.convergence = (int *)    calloc(mpi.Ntasks , sizeof(int));
  mpi.zcut_hist   = (int *)    calloc(mpi.Ntasks , sizeof(int));
  mpi.dpopsmax    = (double *) calloc(mpi.Ntasks , sizeof(double));
  /* max with 1 is used to make sure array is allocated even with Ntasks = 0 */
  mpi.dpopsmax_hist = matrix_double(MAX(mpi.Ntasks, 1), input.NmaxIter);

  mpi.zcut_hist[mpi.task] = mpi.zcut;

  /* Fill mpi.niter with ones, to avoid problems with crashes on 1st iteration */
  for (i=0; i < mpi.Ntasks; i++) mpi.niter[i] = 1;

  /* buffer quantities for final writes */
  allocBufVars(writej);

  return;
}
/* ------- end   --------------------------   initParallelIO.c    --- */


/* ------- begin --------------------------  closeParallelIO.c    --- */
void closeParallelIO(bool_t run_ray, bool_t writej) {

  if (!run_ray) {
    close_hdf5_indata();
  }
  close_hdf5_atmos(&atmos, &geometry, &infile);
  //close_ncdf_aux();

  free(io.atom_file_pos);
  free(mpi.niter);
  free(mpi.dpopsmax);
  free(mpi.convergence);
  freeMatrix((void **) mpi.dpopsmax_hist);

  /* Free buffer variables */
  freeBufVars(writej);

  return;
}
/* ------- end   --------------------------  closeParallelIO.c    --- */

/* ------- begin --------------------------  updateAtmosDep.c     --- */
void UpdateAtmosDep(void) {
/* Updates the atmos-dependent factors for the atoms and molecules */
  const char routineName[] = "UpdateAtomsDep";
  int       ierror, nact, k, kr, la, Nlamu;
  double    vtherm;
  Atom     *atom;
  Molecule *molecule;
  AtomicLine    *line;
  MolecularLine *mrt;

  /* Put back initial Stokes mode */
  input.StokesMode = mpi.StokesMode_save;

  mpi.zcut_hist[mpi.task] = mpi.zcut;

  /* Recalculate magnetic field projections */
  if (atmos.Stokes) {
    if (atmos.cos_gamma != NULL) {
      freeMatrix((void **) atmos.cos_gamma);
      atmos.cos_gamma = NULL;
    }
    if (atmos.cos_2chi != NULL) {
      freeMatrix((void **) atmos.cos_2chi);
      atmos.cos_2chi = NULL;
    }
    if (atmos.sin_2chi != NULL) {
      freeMatrix((void **) atmos.sin_2chi);
      atmos.sin_2chi = NULL;
    }
    Bproject();
  }

  /* Update atmos-dependent atomic  quantities --- --------------- */
  for (nact = 0; nact < atmos.Natom; nact++) {
    atom = &atmos.atoms[nact];

    /* Reallocate some stuff (because of varying Nspace) */
    atom->ntotal = (double *) realloc(atom->ntotal, atmos.Nspace * sizeof(double));
    atom->vbroad = (double *) realloc(atom->vbroad, atmos.Nspace * sizeof(double));

    if (atom->nstar != NULL) {
      freeMatrix((void **) atom->nstar);
      atom->nstar = matrix_double(atom->Nlevel, atmos.Nspace);
    }

    /* Only allocate n again for active atoms or atoms with read populations
       Hydrogen is a special case because populations can be read differently.
       When H_LTE is on, n is just a pointer to nstar and needs no freeing.  */
    if ((atom->active) || (atom->popsinFile) ||
        ((nact == 0) && (!atmos.H_LTE))) {
         if (atom->n != NULL) freeMatrix((void **) atom->n);
         atom->n = matrix_double(atom->Nlevel, atmos.Nspace);
    } else {
     /* alias to nstar again, just in case */
         atom->n = atom->nstar;
    }


    for (k = 0;  k < atmos.Nspace;  k++)
      atom->ntotal[k] = atom->abundance * atmos.nHtot[k];

    if (atom->Nline > 0) {
      vtherm = 2.0*KBOLTZMANN/(AMU * atom->weight);
      for (k = 0;  k < atmos.Nspace;  k++)
	atom->vbroad[k] = sqrt(vtherm*atmos.T[k] + SQ(atmos.vturb[k]));
    }
  }

  /* Now only for active atoms */
  for (nact = 0; nact < atmos.Nactiveatom; nact++) {
    atom = atmos.activeatoms[nact];


    /* Rewind atom files to point just before collisional data */
    if ((ierror = fseek(atom->fp_input, io.atom_file_pos[nact], SEEK_SET))) {
      sprintf(messageStr, "Unable to rewind atom file for %s", atom->ID);
      Error(ERROR_LEVEL_2, routineName, messageStr);
    }

    /* Reallocate some stuff (because of varying Nspace) */

    /* Free collision rate array, will be reallocated by calls in Background_p */
    if (atom->C != NULL) {
      freeMatrix((void **) atom->C);
      atom->C = NULL;
    }

    /* Allocate Gamma, as iterate released the memory */
    atom->Gamma = matrix_double(SQ(atom->Nlevel), atmos.Nspace);


    /* Initialise some continuum quantities */
    for (kr = 0; kr < atom->Ncont; kr++) {
      atom->continuum[kr].Rij = (double *) realloc(atom->continuum[kr].Rij,
						   atmos.Nspace * sizeof(double));
      atom->continuum[kr].Rji = (double *) realloc(atom->continuum[kr].Rji,
						   atmos.Nspace * sizeof(double));
      for (k = 0;  k < atmos.Nspace;  k++) {
	atom->continuum[kr].Rij[k] = 0.0;
	atom->continuum[kr].Rji[k] = 0.0;
      }
    }


    /* Initialise some line quantities */
    for (kr = 0;  kr < atom->Nline;  kr++) {
      line = &atom->line[kr];

      if (line->phi  != NULL) {
	freeMatrix((void **) line->phi);
	line->phi = NULL;
      }
      if (line->wphi != NULL) {
	free(line->wphi);
	line->wphi = NULL;
      }

      if (atmos.moving && line->polarizable && (input.StokesMode >= FIELD_FREE)) {

	if (line->phi_Q != NULL) {
	  freeMatrix((void **) line->phi_Q);
	  line->phi_Q = NULL;
	}
	if (line->phi_U != NULL) {
	  freeMatrix((void **) line->phi_U);
	  line->phi_U = NULL;
	}
	if (line->phi_V != NULL) {
	  freeMatrix((void **) line->phi_V);
	  line->phi_V = NULL;
	}


	if (input.magneto_optical) {
	  if (line->psi_Q != NULL) {
	    freeMatrix((void **) line->psi_Q);
	    line->psi_Q = NULL;
	  }
	  if (line->psi_U != NULL) {
	    freeMatrix((void **) line->psi_U);
	    line->psi_U = NULL;
	  }
	  if (line->psi_V != NULL) {
	    freeMatrix((void **) line->psi_V);
	    line->psi_V = NULL;
	  }
	}
      }


      /* realloc because of varying Nspace */
      line->Rij = (double *) realloc(line->Rij, atmos.Nspace * sizeof(double));
      line->Rji = (double *) realloc(line->Rji, atmos.Nspace * sizeof(double));

      for (k = 0;  k < atmos.Nspace;  k++) {
	line->Rij[k] = 0.0;
	line->Rji[k] = 0.0;
      }


      if (line->PRD) {
	if (line->Ng_prd != NULL) {
	  NgFree(line->Ng_prd);
	  line->Ng_prd = NULL;
	}

	if (line->fp_GII != NULL) {
	  fclose(line->fp_GII);
	  line->fp_GII = NULL;
	}

	if (input.PRD_angle_dep == PRD_ANGLE_DEP)
	  Nlamu = 2*atmos.Nrays * line->Nlambda;
	else
	  Nlamu = line->Nlambda;

	/* Idea: instead of doing this, why not free and just set line->rho_prd = NULL,
	   (and also line->Qelast?), because profile.c will act on that and reallocate */
	if (line->rho_prd != NULL) freeMatrix((void **) line->rho_prd);
	line->rho_prd = matrix_double(Nlamu, atmos.Nspace);

	if (line->Qelast != NULL) {
	  line->Qelast = (double *) realloc(line->Qelast, atmos.Nspace * sizeof(double));
	} else {
	  line->Qelast = (double *) malloc(atmos.Nspace * sizeof(double));
	}

	/* Initialize the ratio of PRD to CRD profiles to 1.0 */
	for (la = 0;  la < Nlamu;  la++) {
	  for (k = 0;  k < atmos.Nspace;  k++)
	    line->rho_prd[la][k] = 1.0;
	}

	// reset interpolation weights
	if (input.PRD_angle_dep == PRD_ANGLE_APPROX) {
	  Nlamu = 2*atmos.Nrays * line->Nlambda;
	  if (line->frac != NULL) {
	    freeMatrix((void **) line->frac);
	    line->frac = NULL;
	  }
	  if (line->id0 != NULL){
	    freeMatrix((void **) line->id0);
	    line->id0 = NULL;
	  }
	  if (line->id1 != NULL) {
	    freeMatrix((void **) line->id1);
	    line->id1 = NULL;
	  }
	}

      }
    }
  }

  distribute_nH();

  /* Update atmos-dependent molecular  quantities --- --------------- */
  for (nact = 0; nact < atmos.Nmolecule; nact++) {
    molecule = &atmos.molecules[nact];

    /* Reallocate some stuff, because of varying Nspace */
    molecule->vbroad = (double *) realloc(molecule->vbroad, atmos.Nspace * sizeof(double));
    molecule->pf     = (double *) realloc(molecule->pf,     atmos.Nspace * sizeof(double));
    molecule->n      = (double *) realloc(molecule->n,      atmos.Nspace * sizeof(double));
    if (molecule->nv != NULL) {
      freeMatrix((void **) molecule->nv);
      molecule->nv = matrix_double(molecule->Nv, atmos.Nspace);
    }
    if (molecule->nvstar != NULL) {
      freeMatrix((void **) molecule->nvstar);
      molecule->nvstar = matrix_double(molecule->Nv, atmos.Nspace);
    }
    if (molecule->pfv != NULL) {
      freeMatrix((void **) molecule->pfv);
      molecule->pfv = matrix_double(molecule->Nv, atmos.Nspace);
    }

    vtherm = 2.0*KBOLTZMANN / (AMU * molecule->weight);
    for (k = 0;  k < atmos.Nspace;  k++)
      molecule->vbroad[k] = sqrt(vtherm*atmos.T[k] + SQ(atmos.vturb[k]));

    if (molecule->active) {
      /* Allocate Gamma, as iterate released the memory */
      molecule->Gamma = matrix_double(SQ(molecule->Nv), atmos.Nspace);

      LTEmolecule(molecule);

      /* Free CO collision rate array, will be reallocated in initSolution_p */
      if (strstr(molecule->ID, "CO")) {
	free(molecule->C_ul);
	molecule->C_ul = NULL;
      }

      /* Free some line quantities */
      for (kr = 0;  kr < molecule->Nrt;  kr++) {
	mrt = &molecule->mrt[kr];
	if (mrt->phi  != NULL) {
	  freeMatrix((void **) mrt->phi);
	  mrt->phi = NULL;
	}
	if (mrt->wphi != NULL) {
	  free(mrt->wphi);
	  mrt->wphi = NULL;
	}
      }

    } else {
      if (molecule->Npf > 0) {
	for (k = 0;  k < atmos.Nspace;  k++)
	  molecule->pf[k] = partfunction(molecule, atmos.T[k]);
      }
    }
  }
  return;
}
/* ------- end   --------------------------  updateAtmosDep.c     --- */

/* ------- begin --------------------------  HRRR.c -----         --- */
void HERR(const char *rname) {
  /* Processes NetCDF errors */

<<<<<<< HEAD
  printf("Process %3d: (EEE) %s: HDF5 error.\n", mpi.rank, rname);
=======

  /* For conversion not representable (ie, NaNs, Inf, etc.), return so
     that process can go to next task */
  if (ierror == NC_ERANGE) {
    Error(WARNING, rname, "NetCDF: Numeric conversion not representable");
    return;
  }

  printf("Process %3d: (EEE) %s: %d %s\n", mpi.rank, rname, ierror,
	 nc_strerror(ierror));
>>>>>>> d7224855
  MPI_Abort(mpi.comm, 2);

}
/* ------- end   --------------------------  HERR.c -----         --- */

/* ------- begin --------------------------  Error_p.c --         --- */
void Error(enum errorlevel level, const char *routineName,
	   const char *messageStr)
{
  char errorStr[MAX_MESSAGE_LENGTH];
  enum errorlevel defaultLevel = ERROR_LEVEL_1;

  switch (level) {
  case MESSAGE:
    if ((mpi.single_log) && (mpi.rank != 0)) return;
    if (!commandline.quiet)
      fprintf(commandline.logfile, "%s", (messageStr) ? messageStr : "");
    return;
  case WARNING:
    if ((mpi.single_log) && (mpi.rank != 0))
      fprintf(mpi.logfile, "\nProcess %3d: -WARNING in routine %s\n %s\n",
	      mpi.rank, routineName, (messageStr) ? messageStr : " (Undocumented)\n");
    fprintf(commandline.logfile, "\nProcess %d: -WARNING in routine %s\n %s\n",
	    mpi.rank, routineName, (messageStr) ? messageStr : " (Undocumented)\n");
    return;
  default:
    if (level < defaultLevel) {
      fprintf(commandline.logfile, "\a\n-ERROR in routine %s\n %s \n %s\n",
	      routineName,(messageStr) ? messageStr : " (Undocumented)\n",
	      "Trying to continue.....");
      if (commandline.logfile == mpi.logfile)
	fprintf(mpi.main_logfile, "\a\n-Process %3d: ERROR in routine %s\n %s \n %s\n",
		mpi.rank, routineName,(messageStr) ? messageStr : " (Undocumented)\n",
		"Trying to continue.....");
      return;
    } else {
      sprintf(errorStr, "\a\n\n-FATAL_ERROR in routine %s\n %s \n %s\n",
	      routineName,(messageStr) ? messageStr : " (Undocumented)\n",
	      "Exiting.....");
      if (commandline.logfile == mpi.logfile)
	fprintf(mpi.main_logfile, "\nProcess %3d: %s", mpi.rank, errorStr);

      fprintf(commandline.logfile, "%s", errorStr);
      if (commandline.logfile != stderr) fprintf(stderr, "%s", errorStr);

      /* Make exception for Singular matrix error */
      if (!strstr(messageStr,"Singular matrix")) {
	if (errno) perror(routineName);
	MPI_Abort(mpi.comm, level);
      }
    }
  }
}
/* ------- end    --------------------------  Error_p.c --         --- */

/* ------- begin -------------------------- copyBufVars.c ------------ */

void copyBufVars(bool_t writej) {
/* Copies output variables to buffer arrays, to be written only at the end */
  const  char routineName[] = "copyBufVars";
  static long ind = 0;
  int         i, ndep, nspect, nact, kr;
  Atom       *atom;
  Molecule   *molecule;
  AtomicLine      *line;
  AtomicContinuum *continuum;

  if (writej) {
    for (nspect=0; nspect < spectrum.Nspect; nspect++) {
      i = 0;
      for (ndep=mpi.zcut; ndep < infile.nz; ndep++, i++) {
        iobuf.J[(mpi.task*spectrum.Nspect + nspect)*infile.nz + ndep] =
            (float) spectrum.J[nspect][i];
      }
    }

    if (input.backgr_pol) {
      memcpy((void *) &iobuf.J20[ind*spectrum.Nspect], (void *) spectrum.J20[0],
      	   spectrum.Nspect * atmos.Nspace * sizeof(double));
    }
  }

  /* --- ATOM loop --- */
  for (nact = 0;  nact < atmos.Nactiveatom;  nact++) {
    atom = atmos.activeatoms[nact];

    /* n, nstar */
    memcpy((void *) &iobuf.n[nact][ind*atom->Nlevel],     (void *) atom->n[0],
	   atom->Nlevel * atmos.Nspace * sizeof(double));
    memcpy((void *) &iobuf.nstar[nact][ind*atom->Nlevel], (void *) atom->nstar[0],
	   atom->Nlevel * atmos.Nspace * sizeof(double));

    /* Rij, Rji for lines */
    for (kr=0; kr < atom->Nline; kr++) {
      line = &atom->line[kr];
      memcpy((void *) &iobuf.RijL[nact][ind*atom->Nline + kr*atmos.Nspace],
	     (void *) line->Rij, atmos.Nspace * sizeof(double));
      memcpy((void *) &iobuf.RjiL[nact][ind*atom->Nline + kr*atmos.Nspace],
	     (void *) line->Rji, atmos.Nspace * sizeof(double));
    }

    /* Rij, Rji for continua */
    for (kr=0; kr < atom->Ncont; kr++) {
      continuum = &atom->continuum[kr];
      memcpy((void *) &iobuf.RijC[nact][ind*atom->Ncont + kr*atmos.Nspace],
	     (void *) continuum->Rij, atmos.Nspace * sizeof(double));
      memcpy((void *) &iobuf.RjiC[nact][ind*atom->Ncont + kr*atmos.Nspace],
	     (void *) continuum->Rji, atmos.Nspace * sizeof(double));
    }

  }

  /* --- MOLECULE loop --- */
  for (nact = 0;  nact < atmos.Nactivemol;  nact++) {
    molecule = atmos.activemols[nact];

    /* nv, nvstar */
    memcpy((void *) &iobuf.nv[nact][ind*molecule->Nv],
	   (void *) molecule->nv[0],
	   molecule->Nv * atmos.Nspace * sizeof(double));
    memcpy((void *) &iobuf.nvstar[nact][ind*molecule->Nv],
	   (void *) molecule->nvstar[0],
	   molecule->Nv * atmos.Nspace * sizeof(double));

  }
  ind += atmos.Nspace;

  return;
}

/* ------- end ---------------------------- copyBufVars.c ------------ */

/* ------- begin -------------------------- allocBufVars.c ----------- */

void allocBufVars(bool_t writej) {
/* Allocates buffer arrays, to be written only at the end */
  const char routineName[] = "allocBufVars";
  long jsize = mpi.Ntasks*spectrum.Nspect*infile.nz;
  long nsize, RLsize, RCsize;
  int  nact;
  Atom      *atom;
  Molecule  *molecule;

  /* J, J20 */
  if (writej) {
    iobuf.J = (float *) calloc(jsize, sizeof(float));
    if (iobuf.J == NULL) Error(ERROR_LEVEL_2, routineName, "Out of memory\n");

    if (input.backgr_pol) {
      iobuf.J20 = (float *) calloc(jsize, sizeof(float));
      if (iobuf.J20 == NULL) Error(ERROR_LEVEL_2, routineName, "Out of memory\n");
    }
  }


  if (atmos.Nactiveatom > 0) {
    iobuf.n     = (double **) malloc(atmos.Nactiveatom * sizeof(double *));
    iobuf.nstar = (double **) malloc(atmos.Nactiveatom * sizeof(double *));
    iobuf.RijL  = (double **) malloc(atmos.Nactiveatom * sizeof(double *));
    iobuf.RjiL  = (double **) malloc(atmos.Nactiveatom * sizeof(double *));
    iobuf.RijC  = (double **) malloc(atmos.Nactiveatom * sizeof(double *));
    iobuf.RjiC  = (double **) malloc(atmos.Nactiveatom * sizeof(double *));
  }

  if (atmos.Nactivemol > 0) {
    iobuf.nv     = (double **) malloc(atmos.Nactivemol * sizeof(double *));
    iobuf.nvstar = (double **) malloc(atmos.Nactivemol * sizeof(double *));
  }

  /* --- Loop over active ATOMS --- */
  for (nact = 0;  nact < atmos.Nactiveatom;  nact++) {
    atom = atmos.activeatoms[nact];
    nsize  = mpi.Ntasks * atom->Nlevel * infile.nz * sizeof(double);
    RLsize = mpi.Ntasks * atom->Nline  * infile.nz * sizeof(double);
    RCsize = mpi.Ntasks * atom->Ncont  * infile.nz * sizeof(double);

    /* n, nstar */
    iobuf.n[nact]     = (double *) malloc(nsize);
    if (iobuf.n[nact] == NULL)
      Error(ERROR_LEVEL_2, routineName, "Out of memory\n");

    iobuf.nstar[nact] = (double *) malloc(nsize);
    if (iobuf.nstar[nact] == NULL)
      Error(ERROR_LEVEL_2, routineName, "Out of memory\n");

    /* Rij, Rji for lines */
    iobuf.RijL[nact] = (double *) malloc(RLsize);
    if (iobuf.RijL[nact] == NULL)
      Error(ERROR_LEVEL_2, routineName, "Out of memory\n");

    iobuf.RjiL[nact] = (double *) malloc(RLsize);
    if (iobuf.RjiL[nact] == NULL)
      Error(ERROR_LEVEL_2, routineName, "Out of memory\n");

    /* Rij, Rji for continua */
    iobuf.RijC[nact] = (double *) malloc(RCsize);
    if (iobuf.RijC[nact] == NULL)
      Error(ERROR_LEVEL_2, routineName, "Out of memory\n");

    iobuf.RjiC[nact] = (double *) malloc(RCsize);
    if (iobuf.RjiC[nact] == NULL)
      Error(ERROR_LEVEL_2, routineName, "Out of memory\n");

  }

  /* --- Loop over active MOLECULES --- */
  for (nact = 0;  nact < atmos.Nactivemol;  nact++) {
    molecule = atmos.activemols[nact];
    nsize  = mpi.Ntasks * molecule->Nv * infile.nz * sizeof(double);

    /* nv, nvstar */
    iobuf.nv[nact]     = (double *) malloc(nsize);
    if (iobuf.nv[nact] == NULL)
      Error(ERROR_LEVEL_2, routineName, "Out of memory\n");

    iobuf.nvstar[nact] = (double *) malloc(nsize);
    if (iobuf.nvstar[nact] == NULL)
      Error(ERROR_LEVEL_2, routineName, "Out of memory\n");
  }
  return;
}

/* ------- end ---------------------------- allocBufVars.c ----------- */

/* ------- begin -------------------------- freeBufVars.c ------------ */

void freeBufVars(bool_t writej) {
  int nact;

  if (input.backgr_pol) free(iobuf.J20);

  /* Loop over active ATOMS */
  for (nact = 0;  nact < atmos.Nactiveatom;  nact++) {
    free(iobuf.n[nact]);
    free(iobuf.nstar[nact]);
    free(iobuf.RijL[nact]);
    free(iobuf.RjiL[nact]);
    free(iobuf.RijC[nact]);
    free(iobuf.RjiC[nact]);
  }

  free(iobuf.n);
  free(iobuf.nstar);
  free(iobuf.RijL);
  free(iobuf.RjiL);
  free(iobuf.RijC);
  free(iobuf.RjiC);

  /* Loop over active MOLECULES */
  for (nact = 0;  nact < atmos.Nactivemol;  nact++) {
    free(iobuf.nv[nact]);
    free(iobuf.nvstar[nact]);
  }

  free(iobuf.nv);
  free(iobuf.nvstar);


  return;
}

/* ------- end ---------------------------- freeBufVars.c ------------ */

/* ------- begin -------------------------- writeOutput.c ------------ */
void writeOutput(bool_t writej) {
/* Writes all output files, in the case where output all at once is active */

  /* Write output in order of rank. First 0, then send to next, until all
     processes have written the output.

     This can also be used with an integer, like if mpi.rank > ml,
     and then adding ml to mpi.rank in the send. But for now not using
  if (mpi.rank > 0)
    MPI_Recv(&msg, 0, MPI_INT, MPI_ANY_SOURCE, MPI_ANY_TAG, mpi.comm, &status);
  */

  if (mpi.Ntasks == 0) {
    sprintf(messageStr, "Process %3d: *** NO WORK (more processes than tasks!)\n", mpi.rank);
    fprintf(mpi.main_logfile, messageStr);
    Error(MESSAGE, "main", messageStr);
  } else {
    sprintf(messageStr, "Process %3d: --- START output\n", mpi.rank);
    fprintf(mpi.main_logfile, messageStr);
    Error(MESSAGE, "main", messageStr);

    writeMPI_all();
<<<<<<< HEAD
    //writeAux_all();
    
=======
    if (writej) writeJ_all();
    writeAux_all();
    /* writeAtmos_all();  */

>>>>>>> d7224855
    sprintf(messageStr, "Process %3d: *** END output\n", mpi.rank);
    fprintf(mpi.main_logfile, messageStr);
    Error(MESSAGE, "main", messageStr);
  }



  return;
}
/* ------- end ---------------------------- writeOutput.c ------------ */<|MERGE_RESOLUTION|>--- conflicted
+++ resolved
@@ -424,20 +424,7 @@
 void HERR(const char *rname) {
   /* Processes NetCDF errors */
 
-<<<<<<< HEAD
   printf("Process %3d: (EEE) %s: HDF5 error.\n", mpi.rank, rname);
-=======
-
-  /* For conversion not representable (ie, NaNs, Inf, etc.), return so
-     that process can go to next task */
-  if (ierror == NC_ERANGE) {
-    Error(WARNING, rname, "NetCDF: Numeric conversion not representable");
-    return;
-  }
-
-  printf("Process %3d: (EEE) %s: %d %s\n", mpi.rank, rname, ierror,
-	 nc_strerror(ierror));
->>>>>>> d7224855
   MPI_Abort(mpi.comm, 2);
 
 }
@@ -724,15 +711,8 @@
     Error(MESSAGE, "main", messageStr);
 
     writeMPI_all();
-<<<<<<< HEAD
     //writeAux_all();
     
-=======
-    if (writej) writeJ_all();
-    writeAux_all();
-    /* writeAtmos_all();  */
-
->>>>>>> d7224855
     sprintf(messageStr, "Process %3d: *** END output\n", mpi.rank);
     fprintf(mpi.main_logfile, messageStr);
     Error(MESSAGE, "main", messageStr);
